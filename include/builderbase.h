--- conflicted
+++ resolved
@@ -26,16 +26,9 @@
 class BuilderBase_CRTP
 {
 public:
-<<<<<<< HEAD
     BuilderBase_CRTP(const DataTable &data)
-        :
-        _data(data),
-        _lambda(0.0)
-=======
-    BuilderBase(const DataTable &data)
         : _data(data),
-          _lambda(0.0)
->>>>>>> 0fcfd3fd
+         _lambda(0.0)
     {}
     virtual ~BuilderBase_CRTP() {};
 
@@ -50,11 +43,7 @@
 
     virtual T build() const = 0;
 
-<<<<<<< HEAD
-    BuilderBase_CRTP<T> &lambda(double lambda)
-=======
-    BuilderBase<T>& lambda(double lambda)
->>>>>>> 0fcfd3fd
+    BuilderBase_CRTP<T>& lambda(double lambda)
     {
         if (lambda < 0)
             throw Exception("BuilderBase::lambda: Lambda must be non-negative.");
